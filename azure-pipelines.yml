# This Yaml Document has been converted by ESAI Yaml Pipeline Conversion Tool.
# This pipeline will be extended to the OneESPT template

trigger:
- master
- releases/*
variables:
  isMaster: $[eq(variables['Build.SourceBranch'], 'refs/heads/master')]
  isRelease: $[startsWith(variables['Build.SourceBranch'], 'refs/heads/releases')]
parameters:
- name: nodeVersionList
  type: object
  default: [16, 18, 20]
- name: imageList
  type: object
  default: 
    windows: 'abtt-windows-2025'
<<<<<<< HEAD
    linux: 'abtt-ubuntu-2204'
=======
    linux: 'abtt-ubuntu-2404'
>>>>>>> 7a95f6b4
- name: publishToNpm
  displayName: Publish to npm
  type: boolean
  default: false
resources:
  repositories:
  - repository: 1ESPipelineTemplates
    type: git
    name: 1ESPipelineTemplates/1ESPipelineTemplates
    ref: refs/tags/release
extends:
  template: v1/1ES.Official.PipelineTemplate.yml@1ESPipelineTemplates
  parameters:
    sdl:
      sbom:
        enabled: false
      sourceAnalysisPool:
        name: 1ES-ABTT-Shared-Pool
        image: abtt-windows-2025
        os: windows
    customBuildTags:
    - ES365AIMigrationTooling
    stages:
    - stage: Build
      displayName: Build typed-rest-client
      jobs:
      - job: Build_and_Publish
        displayName: Build and Publish artifact
        pool:
          name: 1ES-ABTT-Shared-Pool
          image: abtt-ubuntu-2404
          os: linux
        templateContext:
          outputs:
          - output: pipelineArtifact
            displayName: 'Publish _build artifact'
            targetPath: _build
            artifactType: pipeline
            artifactName: _build
        steps:
        - task: NodeTool@0
          inputs:
            versionSpec: '20.x'
          displayName: Install node 20.x
        - task: NpmAuthenticate@0
          inputs:
            workingFile: .npmrc
        - script: npm install
          displayName: npm install
        - script: npm run build
          displayName: npm run build
    - stage: Test
      displayName: Test typed-rest-client
      jobs:
      - ${{ each image in parameters.imageList }}:
        - ${{ each nodeVersion in parameters.nodeVersionList }}:
          - job: Node_os_${{ nodeVersion }}_${{ image.key }}
            displayName: Node.js ${{ nodeVersion }} on ${{ image.key }}
            pool:
              name: 1ES-ABTT-Shared-Pool
              image: ${{ image.value }}
              os: ${{ image.key }}
            steps:
            - task: DownloadPipelineArtifact@2
              displayName: Download built typed-rest-client package
              inputs:
                artifact: _build
                path: $(Build.SourcesDirectory)/_build
                patterns: '!package-lock.json'
            - script: npm install
              displayName: npm install
            - task: NodeTool@0
              inputs:
                versionSpec: ${{ nodeVersion }}.x
              displayName: Install node ${{ nodeVersion }}
            - script: npm run units
              displayName: npm run units
            - script: npm run test
              displayName: npm run test
    - stage: Publish
      condition: and(succeeded(), or(eq('${{ parameters.publishToNpm }}', true), eq(variables.isRelease, true), eq(variables.isMaster, true)))
      jobs:
      - job: Publish_package
        displayName: Publish npm package
        pool:
          name: 1ES-ABTT-Shared-Pool
          image: abtt-ubuntu-2404
          os: linux
        steps:
        - task: DownloadPipelineArtifact@2
          displayName: Download built typed-rest-client package
          inputs:
            artifact: _build
            path: $(Build.SourcesDirectory)/_build
        - task: Npm@1
          displayName: Publish typed-rest-client to npm
          inputs:
            command: publish
            workingDir: '_build'
            publishRegistry: useExternalRegistry
            publishEndpoint: btt-npm-publish-token
          continueOnError: true
        - script: npm install
          displayName: npm install
          continueOnError: true
          condition: and(succeeded(), eq(variables.isMaster, true))
        - script: node ./ci/create-release-notes.js
          continueOnError: true
          condition: and(succeeded(), eq(variables.isMaster, true))
          env:
            GH_TOKEN: $(githubToken)
            branch: $(Build.SourceBranchName)
          displayName: Create Release<|MERGE_RESOLUTION|>--- conflicted
+++ resolved
@@ -15,11 +15,7 @@
   type: object
   default: 
     windows: 'abtt-windows-2025'
-<<<<<<< HEAD
     linux: 'abtt-ubuntu-2204'
-=======
-    linux: 'abtt-ubuntu-2404'
->>>>>>> 7a95f6b4
 - name: publishToNpm
   displayName: Publish to npm
   type: boolean
@@ -38,6 +34,7 @@
         enabled: false
       sourceAnalysisPool:
         name: 1ES-ABTT-Shared-Pool
+        image: abtt-windows-2025
         image: abtt-windows-2025
         os: windows
     customBuildTags:
