// Copyright (c) Microsoft. All rights reserved.
// Licensed under the MIT license. See LICENSE file in the project root for full license information.

import url = require("url");
import http = require("http");
import https = require("https");
import ifm = require('./Interfaces');
<<<<<<< HEAD
import fs = require('fs');
import zlib = require('zlib');
=======
let fs: any;
let tunnel: any;
>>>>>>> f44d24e3

export enum HttpCodes {
    OK = 200,
    MultipleChoices = 300,
    MovedPermanently = 301,
    ResourceMoved = 302,
    SeeOther = 303,
    NotModified = 304,
    UseProxy = 305,
    SwitchProxy = 306,
    TemporaryRedirect = 307,
    PermanentRedirect = 308,
    BadRequest = 400,
    Unauthorized = 401,
    PaymentRequired = 402,
    Forbidden = 403,
    NotFound = 404,
    MethodNotAllowed = 405,
    NotAcceptable = 406,
    ProxyAuthenticationRequired = 407,
    RequestTimeout = 408,
    Conflict = 409,
    Gone = 410,
    InternalServerError = 500,
    NotImplemented = 501,
    BadGateway = 502,
    ServiceUnavailable = 503,
    GatewayTimeout = 504,
}

const HttpRedirectCodes: number[] = [HttpCodes.MovedPermanently, HttpCodes.ResourceMoved, HttpCodes.SeeOther, HttpCodes.TemporaryRedirect, HttpCodes.PermanentRedirect];
const HttpResponseRetryCodes: number[] = [HttpCodes.BadGateway, HttpCodes.ServiceUnavailable, HttpCodes.GatewayTimeout];
const RetryableHttpVerbs: string[] = ['OPTIONS', 'GET', 'DELETE', 'HEAD'];
const ExponentialBackoffCeiling = 10;
const ExponentialBackoffTimeSlice = 5;


export class HttpClientResponse implements ifm.IHttpClientResponse {
    constructor(message: http.IncomingMessage) {
        this.message = message;
    }

    public message: http.IncomingMessage;
    readBody(): Promise<string> {
        return new Promise<string>(async (resolve, reject) => {
<<<<<<< HEAD
            if (this.message.headers["content-encoding"] === "gzip") {
                var buffer = [];
                let unzipStream = zlib.createGunzip();
                this.message.pipe(unzipStream);
                unzipStream.on('data', function(data) {
                    // decompression chunk ready, add it to the buffer
                    buffer.push(data)
                    }).on("end", function() {
                        // response and decompression complete, join the buffer and return
                        let s = buffer.join('').toString();
                        s = s.substring(0, s.length);
                        resolve(s);
                  });
            } else {
                let output = '';
                this.message.on('data', (chunk) => {
                    output += chunk;
                });
                this.message.on('end', () => {
                    resolve(output);
                });
            }
=======
            let output = Buffer.alloc(0);

            this.message.on('data', (chunk: Buffer) => {
                output = Buffer.concat([output, chunk]);
            });

            this.message.on('end', () => {
                resolve(output.toString());
            });
>>>>>>> f44d24e3
        });
    }
}

export interface RequestInfo {
    options: http.RequestOptions;
    parsedUrl: url.Url;
    httpModule: any;
}

export function isHttps(requestUrl: string) {
    let parsedUrl: url.Url = url.parse(requestUrl);
    return parsedUrl.protocol === 'https:';
}

enum EnvironmentVariables {
    HTTP_PROXY = "HTTP_PROXY",
    HTTPS_PROXY = "HTTPS_PROXY",
}

export class HttpClient implements ifm.IHttpClient {
    userAgent: string | null | undefined;
    handlers: ifm.IRequestHandler[];
    requestOptions: ifm.IRequestOptions;

    private _ignoreSslError: boolean = false;
    private _socketTimeout: number;
    private _httpProxy: ifm.IProxyConfiguration;
    private _httpProxyBypassHosts: RegExp[];
    private _allowRedirects: boolean = true;
    private _allowRedirectDowngrade: boolean = false;
    private _maxRedirects: number = 50;
    private _allowRetries: boolean = false;
    private _maxRetries: number = 1;
    private _agent;
    private _proxyAgent;
    private _keepAlive: boolean = false;
    private _disposed: boolean = false;
    private _certConfig: ifm.ICertConfiguration;
    private _ca: string;
    private _cert: string;
    private _key: string;

    constructor(userAgent: string | null | undefined, handlers?: ifm.IRequestHandler[], requestOptions?: ifm.IRequestOptions) {
        this.userAgent = userAgent;
        this.handlers = handlers || [];
        this.requestOptions = requestOptions;
        if (requestOptions) {
            if (requestOptions.ignoreSslError != null) {
                this._ignoreSslError = requestOptions.ignoreSslError;
            }

            this._socketTimeout = requestOptions.socketTimeout;
            this._httpProxy = requestOptions.proxy;
            if (requestOptions.proxy && requestOptions.proxy.proxyBypassHosts) {
                this._httpProxyBypassHosts = [];
                requestOptions.proxy.proxyBypassHosts.forEach(bypass => {
                    this._httpProxyBypassHosts.push(new RegExp(bypass, 'i'));
                });
            }

            this._certConfig = requestOptions.cert;

            if (this._certConfig) {
                // If using cert, need fs
                fs = require('fs');

                // cache the cert content into memory, so we don't have to read it from disk every time 
                if (this._certConfig.caFile && fs.existsSync(this._certConfig.caFile)) {
                    this._ca = fs.readFileSync(this._certConfig.caFile, 'utf8');
                }
    
                if (this._certConfig.certFile && fs.existsSync(this._certConfig.certFile)) {
                    this._cert = fs.readFileSync(this._certConfig.certFile, 'utf8');
                }
    
                if (this._certConfig.keyFile && fs.existsSync(this._certConfig.keyFile)) {
                    this._key = fs.readFileSync(this._certConfig.keyFile, 'utf8');
                }
            }

            if (requestOptions.allowRedirects != null) {
                this._allowRedirects = requestOptions.allowRedirects;
            }

            if (requestOptions.allowRedirectDowngrade != null) {
                this._allowRedirectDowngrade = requestOptions.allowRedirectDowngrade;
            }

            if (requestOptions.maxRedirects != null) {
                this._maxRedirects = Math.max(requestOptions.maxRedirects, 0);
            }

            if (requestOptions.keepAlive != null) {
                this._keepAlive = requestOptions.keepAlive;
            }

            if (requestOptions.allowRetries != null) {
                this._allowRetries = requestOptions.allowRetries;
            }

            if (requestOptions.maxRetries != null) {
                this._maxRetries = requestOptions.maxRetries;
            }
        }
    }

    public options(requestUrl: string, additionalHeaders?: ifm.IHeaders): Promise<ifm.IHttpClientResponse> {
        return this.request('OPTIONS', requestUrl, null, additionalHeaders || {});
    }

    public get(requestUrl: string, additionalHeaders?: ifm.IHeaders): Promise<ifm.IHttpClientResponse> {
        return this.request('GET', requestUrl, null, additionalHeaders || {});
    }

    public del(requestUrl: string, additionalHeaders?: ifm.IHeaders): Promise<ifm.IHttpClientResponse> {
        return this.request('DELETE', requestUrl, null, additionalHeaders || {});
    }

    public post(requestUrl: string, data: string, additionalHeaders?: ifm.IHeaders): Promise<ifm.IHttpClientResponse> {
        return this.request('POST', requestUrl, data, additionalHeaders || {});
    }

    public patch(requestUrl: string, data: string, additionalHeaders?: ifm.IHeaders): Promise<ifm.IHttpClientResponse> {
        return this.request('PATCH', requestUrl, data, additionalHeaders || {});
    }

    public put(requestUrl: string, data: string, additionalHeaders?: ifm.IHeaders): Promise<ifm.IHttpClientResponse> {
        return this.request('PUT', requestUrl, data, additionalHeaders || {});
    }

    public head(requestUrl: string, additionalHeaders?: ifm.IHeaders): Promise<ifm.IHttpClientResponse> {
        return this.request('HEAD', requestUrl, null, additionalHeaders || {});
    }

    public sendStream(verb: string, requestUrl: string, stream: NodeJS.ReadableStream, additionalHeaders?: ifm.IHeaders): Promise<ifm.IHttpClientResponse> {
        return this.request(verb, requestUrl, stream, additionalHeaders);
    }

    /**
     * Makes a raw http request.
     * All other methods such as get, post, patch, and request ultimately call this.
     * Prefer get, del, post and patch
     */
    public async request(verb: string, requestUrl: string, data: string | NodeJS.ReadableStream, headers: ifm.IHeaders): Promise<ifm.IHttpClientResponse> {
        if (this._disposed) {
            throw new Error("Client has already been disposed.");
        }

        let parsedUrl = url.parse(requestUrl);
        let info: RequestInfo = this._prepareRequest(verb, parsedUrl, headers);

        // Only perform retries on reads since writes may not be idempotent.
        let maxTries: number = (this._allowRetries && RetryableHttpVerbs.indexOf(verb) != -1) ? this._maxRetries + 1 : 1;
        let numTries: number = 0;

        let response: HttpClientResponse;
        while (numTries < maxTries) {
            response = await this.requestRaw(info, data);

            // Check if it's an authentication challenge
            if (response && response.message && response.message.statusCode === HttpCodes.Unauthorized) {
                let authenticationHandler: ifm.IRequestHandler;

                for (let i = 0; i < this.handlers.length; i++) {
                    if (this.handlers[i].canHandleAuthentication(response)) {
                        authenticationHandler = this.handlers[i];
                        break;
                    }
                }

                if (authenticationHandler) {
                    return authenticationHandler.handleAuthentication(this, info, data);
                }  
                else {
                    // We have received an unauthorized response but have no handlers to handle it.
                    // Let the response return to the caller.
                    return response;
                }
            }

            let redirectsRemaining: number = this._maxRedirects;
            while (HttpRedirectCodes.indexOf(response.message.statusCode) != -1
                && this._allowRedirects
                && redirectsRemaining > 0) {

                const redirectUrl: string | null = response.message.headers["location"];
                if (!redirectUrl) {
                    // if there's no location to redirect to, we won't
                    break;
                }
                let parsedRedirectUrl = url.parse(redirectUrl);
                if (parsedUrl.protocol == 'https:' && parsedUrl.protocol != parsedRedirectUrl.protocol && !this._allowRedirectDowngrade) {
                    throw new Error("Redirect from HTTPS to HTTP protocol. This downgrade is not allowed for security reasons. If you want to allow this behavior, set the allowRedirectDowngrade option to true.");
                }

                // we need to finish reading the response before reassigning response
                // which will leak the open socket.
                await response.readBody();

                // let's make the request with the new redirectUrl
                info = this._prepareRequest(verb, parsedRedirectUrl, headers);
                response = await this.requestRaw(info, data);
                redirectsRemaining--;
            }

            if (HttpResponseRetryCodes.indexOf(response.message.statusCode) == -1) {
                // If not a retry code, return immediately instead of retrying
                return response;
            }

            numTries += 1;

            if (numTries < maxTries) {
                await response.readBody();
                await this._performExponentialBackoff(numTries);
            }
        }

        return response;
    }

    /**
     * Needs to be called if keepAlive is set to true in request options.
     */
    public dispose() {
        if (this._agent) {
            this._agent.destroy();
        }
        
        this._disposed = true;
    }

    /**
     * Raw request.
     * @param info 
     * @param data 
     */
    public requestRaw(info: ifm.IRequestInfo, data: string | NodeJS.ReadableStream): Promise<ifm.IHttpClientResponse> {
        return new Promise<ifm.IHttpClientResponse>((resolve, reject) => {
            let callbackForResult = function (err: any, res: ifm.IHttpClientResponse) {
                if (err) {
                    reject(err);
                }

                resolve(res);
            };

            this.requestRawWithCallback(info, data, callbackForResult);
        });
    }

    /**
     * Raw request with callback.
     * @param info 
     * @param data 
     * @param onResult 
     */
    public requestRawWithCallback(info: ifm.IRequestInfo, data: string | NodeJS.ReadableStream, onResult: (err: any, res: ifm.IHttpClientResponse) => void): void {
        let socket;
        
        let isDataString = typeof (data) === 'string';
        if (typeof (data) === 'string') {
            info.options.headers["Content-Length"] = Buffer.byteLength(data, 'utf8');
        }

        let callbackCalled: boolean = false;
        let handleResult = (err: any, res: HttpClientResponse) => {
            if (!callbackCalled) {
                callbackCalled = true;
                onResult(err, res);
            }
        };

        let req: http.ClientRequest = info.httpModule.request(info.options, (msg: http.IncomingMessage) => {
            let res: HttpClientResponse = new HttpClientResponse(msg);
            handleResult(null, res);
        });

        req.on('socket', (sock) => {
            socket = sock;
        });

        // If we ever get disconnected, we want the socket to timeout eventually
        req.setTimeout(this._socketTimeout || 3 * 60000, () => {
            if (socket) {
                socket.end();
            }
            handleResult(new Error('Request timeout: ' + info.options.path), null);
        });

        req.on('error', function (err) {
            // err has statusCode property
            // res should have headers
            handleResult(err, null);
        });

        if (data && typeof (data) === 'string') {
            req.write(data, 'utf8');
        }

        if (data && typeof (data) !== 'string') {
            data.on('close', function () {
                req.end();
            });

            data.pipe(req);
        }
        else {
            req.end();
        }
    }

    private _prepareRequest(method: string, requestUrl: url.Url, headers: ifm.IHeaders): ifm.IRequestInfo {
        const info: ifm.IRequestInfo = <ifm.IRequestInfo>{};

        info.parsedUrl = requestUrl;
        const usingSsl: boolean = info.parsedUrl.protocol === 'https:';
        info.httpModule = usingSsl ? https : http;
        const defaultPort: number = usingSsl ? 443 : 80;
        
        info.options = <http.RequestOptions>{};
        info.options.host = info.parsedUrl.hostname;
        info.options.port = info.parsedUrl.port ? parseInt(info.parsedUrl.port) : defaultPort;
        info.options.path = (info.parsedUrl.pathname || '') + (info.parsedUrl.search || '');
        info.options.method = method;

        info.options.headers = this._mergeHeaders(headers);
        if (this.userAgent != null) {
            info.options.headers["user-agent"] = this.userAgent;
        }
        
        info.options.agent = this._getAgent(info.parsedUrl);

        // gives handlers an opportunity to participate
        if (this.handlers && !this._isPresigned(url.format(requestUrl))) {
            this.handlers.forEach((handler) => {
                handler.prepareRequest(info.options);
            });
        }

        return info;
    }

    private _isPresigned(requestUrl: string): boolean {
        if (this.requestOptions && this.requestOptions.presignedUrlPatterns) {
            const patterns: RegExp[] = this.requestOptions.presignedUrlPatterns;
            for (let i: number = 0; i < patterns.length; i ++) {
                if (requestUrl.match(patterns[i])) {
                    return true;
                }
            }
        }

        return false;
    }

    private _mergeHeaders(headers: ifm.IHeaders) : ifm.IHeaders {
        const lowercaseKeys = obj => Object.keys(obj).reduce((c, k) => (c[k.toLowerCase()] = obj[k], c), {});

        if (this.requestOptions && this.requestOptions.headers) {
            return Object.assign(
                {},
                lowercaseKeys(this.requestOptions.headers),
                lowercaseKeys(headers)
            );
        }

        return lowercaseKeys(headers || {});
    }

    private _getAgent(parsedUrl: url.Url) {
        let agent;
        let proxy = this._getProxy(parsedUrl);
        let useProxy = proxy.proxyUrl && proxy.proxyUrl.hostname && !this._isBypassProxy(parsedUrl);

        if (this._keepAlive && useProxy) {
            agent = this._proxyAgent;
        }

        if (this._keepAlive && !useProxy) {
            agent = this._agent;
        }

        // if agent is already assigned use that agent.
        if (!!agent) {
            return agent;
        }

        const usingSsl = parsedUrl.protocol === 'https:';
        let maxSockets = 100;
        if (!!this.requestOptions) {
            maxSockets = this.requestOptions.maxSockets || http.globalAgent.maxSockets
        }

        if (useProxy) {
            // If using proxy, need tunnel
            if (!tunnel) {
                tunnel = require('tunnel');
            }

            const agentOptions = {
                maxSockets: maxSockets,
                keepAlive: this._keepAlive,
                proxy: {
                    proxyAuth: proxy.proxyAuth,
                    host: proxy.proxyUrl.hostname,
                    port: proxy.proxyUrl.port
                },
            };

            let tunnelAgent: Function;
            const overHttps = proxy.proxyUrl.protocol === 'https:';
            if (usingSsl) {
                tunnelAgent = overHttps ? tunnel.httpsOverHttps : tunnel.httpsOverHttp;
            } else {
                tunnelAgent = overHttps ? tunnel.httpOverHttps : tunnel.httpOverHttp;
            }

            agent = tunnelAgent(agentOptions);
            this._proxyAgent = agent;
        }

        // if reusing agent across request and tunneling agent isn't assigned create a new agent
        if (this._keepAlive && !agent) {
            const options = { keepAlive: this._keepAlive, maxSockets: maxSockets };
            agent = usingSsl ? new https.Agent(options) : new http.Agent(options);
            this._agent = agent;
        }

        // if not using private agent and tunnel agent isn't setup then use global agent
        if (!agent) {
            agent = usingSsl ? https.globalAgent : http.globalAgent;
        }

        if (usingSsl && this._ignoreSslError) {
            // we don't want to set NODE_TLS_REJECT_UNAUTHORIZED=0 since that will affect request for entire process
            // http.RequestOptions doesn't expose a way to modify RequestOptions.agent.options
            // we have to cast it to any and change it directly
            agent.options = Object.assign(agent.options || {}, { rejectUnauthorized: false });
        }

        if (usingSsl && this._certConfig) {
            agent.options = Object.assign(agent.options || {}, { ca: this._ca, cert: this._cert, key: this._key, passphrase: this._certConfig.passphrase });
        }

        return agent;
    }

    private _getProxy(parsedUrl: url.Url) {
        let usingSsl = parsedUrl.protocol === 'https:';
        let proxyConfig: ifm.IProxyConfiguration = this._httpProxy;

        // fallback to http_proxy and https_proxy env
        let https_proxy: string = process.env[EnvironmentVariables.HTTPS_PROXY];
        let http_proxy: string = process.env[EnvironmentVariables.HTTP_PROXY];

        if (!proxyConfig) {
            if (https_proxy && usingSsl) {
                proxyConfig = {
                    proxyUrl: https_proxy
                };
            } else if (http_proxy) {
                proxyConfig = {
                    proxyUrl: http_proxy
                };
            }
        }

        let proxyUrl: url.Url;
        let proxyAuth: string;
        if (proxyConfig) {
            if (proxyConfig.proxyUrl.length > 0) {
                proxyUrl = url.parse(proxyConfig.proxyUrl);
            }

            if (proxyConfig.proxyUsername || proxyConfig.proxyPassword) {
                proxyAuth = proxyConfig.proxyUsername + ":" + proxyConfig.proxyPassword;
            }
        }

        return { proxyUrl: proxyUrl, proxyAuth: proxyAuth };
    }

    private _isBypassProxy(parsedUrl: url.Url): Boolean {
        if (!this._httpProxyBypassHosts) {
            return false;
        }

        let bypass: boolean = false;
        this._httpProxyBypassHosts.forEach(bypassHost => {
            if (bypassHost.test(parsedUrl.href)) {
                bypass = true;
            }
        });

        return bypass;
    }

    private _performExponentialBackoff(retryNumber: number): Promise<void> {
        retryNumber = Math.min(ExponentialBackoffCeiling, retryNumber);
        const ms: number = ExponentialBackoffTimeSlice*Math.pow(2, retryNumber);
        return new Promise(resolve => setTimeout(()=>resolve(), ms));
    } 
}<|MERGE_RESOLUTION|>--- conflicted
+++ resolved
@@ -5,13 +5,9 @@
 import http = require("http");
 import https = require("https");
 import ifm = require('./Interfaces');
-<<<<<<< HEAD
-import fs = require('fs');
 import zlib = require('zlib');
-=======
 let fs: any;
 let tunnel: any;
->>>>>>> f44d24e3
 
 export enum HttpCodes {
     OK = 200,
@@ -57,7 +53,6 @@
     public message: http.IncomingMessage;
     readBody(): Promise<string> {
         return new Promise<string>(async (resolve, reject) => {
-<<<<<<< HEAD
             if (this.message.headers["content-encoding"] === "gzip") {
                 var buffer = [];
                 let unzipStream = zlib.createGunzip();
@@ -70,27 +65,18 @@
                         let s = buffer.join('').toString();
                         s = s.substring(0, s.length);
                         resolve(s);
-                  });
+                    }).on("error", function(e) {
+                        reject(e);
+                    });
             } else {
-                let output = '';
+                let output = Buffer.alloc(0);
                 this.message.on('data', (chunk) => {
-                    output += chunk;
+                    output = Buffer.concat([output, chunk]);
                 });
                 this.message.on('end', () => {
-                    resolve(output);
+                    resolve(output.toString());
                 });
             }
-=======
-            let output = Buffer.alloc(0);
-
-            this.message.on('data', (chunk: Buffer) => {
-                output = Buffer.concat([output, chunk]);
-            });
-
-            this.message.on('end', () => {
-                resolve(output.toString());
-            });
->>>>>>> f44d24e3
         });
     }
 }
