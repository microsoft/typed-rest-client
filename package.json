{
  "name": "typed-rest-client",
  "version": "1.0.2",
  "description": "Node Rest and Http Clients for use with TypeScript",
  "main": "./RestClient.js",
  "scripts": {
    "build": "node make.js build",
    "test": "node make.js test",
    "bt": "node make.js buildtest",
    "samples": "node make.js samples",
    "validate": "node make.js validate"
  },
  "repository": {
    "type": "git",
    "url": "git+https://github.com/Microsoft/typed-rest-client.git"
  },
  "keywords": [
    "rest",
    "http",
    "client",
    "typescript",
    "node"
  ],
  "author": "Microsoft Corporation",
  "license": "MIT",
  "bugs": {
    "url": "https://github.com/Microsoft/typed-rest-client/issues"
  },
  "homepage": "https://github.com/Microsoft/typed-rest-client#readme",
  "devDependencies": {
    "@types/mocha": "^2.2.44",
    "@types/node": "^6.0.92",
    "@types/shelljs": "0.7.4",
    "mocha": "^3.5.3",
    "shelljs": "0.7.6",
<<<<<<< HEAD
    "typescript": "2.4.2",
    "tslint": "5.1.0",
    "tslint-microsoft-contrib": "5.0.1"
=======
    "semver": "4.3.3",
    "typescript": "2.4.2"
>>>>>>> 7c570b03
  },
  "dependencies": {
    "tunnel": "0.0.4",
    "underscore": "1.8.3"
  }
}<|MERGE_RESOLUTION|>--- conflicted
+++ resolved
@@ -33,14 +33,10 @@
     "@types/shelljs": "0.7.4",
     "mocha": "^3.5.3",
     "shelljs": "0.7.6",
-<<<<<<< HEAD
     "typescript": "2.4.2",
     "tslint": "5.1.0",
-    "tslint-microsoft-contrib": "5.0.1"
-=======
-    "semver": "4.3.3",
-    "typescript": "2.4.2"
->>>>>>> 7c570b03
+    "tslint-microsoft-contrib": "5.0.1",
+    "semver": "4.3.3"
   },
   "dependencies": {
     "tunnel": "0.0.4",
