--- conflicted
+++ resolved
@@ -63,13 +63,7 @@
 };
 
 target.build = function () {
-<<<<<<< HEAD
-    target.clean();
-
-    run(tsc + ' --outDir ' + buildPath);
-=======
     run(path.join(__dirname, 'node_modules/.bin/tsc') + ' --outDir ' + buildPath);
->>>>>>> 7c570b03
     cp('-Rf', rp('lib/opensource'), buildPath);
     cp(rp('package.json'), buildPath);
     cp(rp('README.md'), buildPath);
